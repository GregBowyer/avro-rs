<<<<<<< HEAD
use std::mem::transmute;

use crate::schema::SchemaType;
use crate::types::Value;
use crate::util::{zig_i32, zig_i64};
=======
use crate::{
    schema::Schema,
    types::Value,
    util::{zig_i32, zig_i64},
};
use std::convert::TryInto;
>>>>>>> 2e24700c

/// Encode a `Value` into avro format.
///
/// **NOTE** This will not perform schema validation. The value is assumed to
/// be valid with regards to the schema. Schema are needed only to guide the
/// encoding for complex type values.
pub fn encode(value: &Value, schema: SchemaType, buffer: &mut Vec<u8>) {
    encode_ref(&value, schema, buffer)
}

fn encode_bytes<B: AsRef<[u8]> + ?Sized>(s: &B, buffer: &mut Vec<u8>) {
    let bytes = s.as_ref();
    encode(&Value::Long(bytes.len() as i64), SchemaType::Long, buffer);
    buffer.extend_from_slice(bytes);
}

fn encode_long(i: i64, buffer: &mut Vec<u8>) {
    zig_i64(i, buffer)
}

fn encode_int(i: i32, buffer: &mut Vec<u8>) {
    zig_i32(i, buffer)
}

/// Encode a `Value` into avro format.
///
/// **NOTE** This will not perform schema validation. The value is assumed to
/// be valid with regards to the schema. Schema are needed only to guide the
/// encoding for complex type values.
pub fn encode_ref(value: &Value, schema: SchemaType, buffer: &mut Vec<u8>) {
    match value {
        Value::Null => (),
        Value::Boolean(b) => buffer.push(if *b { 1u8 } else { 0u8 }),
        // Pattern | Pattern here to signify that these _must_ have the same encoding.
        Value::Int(i) | Value::Date(i) | Value::TimeMillis(i) => encode_int(*i, buffer),
        Value::Long(i)
        | Value::TimestampMillis(i)
        | Value::TimestampMicros(i)
        | Value::TimeMicros(i) => encode_long(*i, buffer),
        Value::Float(x) => buffer.extend_from_slice(&x.to_le_bytes()),
        Value::Double(x) => buffer.extend_from_slice(&x.to_le_bytes()),
        Value::Decimal(decimal) => match schema {
            Schema::Decimal { inner, .. } => match *inner.clone() {
                Schema::Fixed { size, .. } => {
                    let bytes = decimal.to_sign_extended_bytes_with_len(size).unwrap();
                    let num_bytes = bytes.len();
                    if num_bytes != size {
                        panic!(
                            "signed decimal bytes length {} not equal to fixed schema size {}",
                            num_bytes, size
                        );
                    }
                    encode(&Value::Fixed(size, bytes), inner, buffer)
                }
                Schema::Bytes => encode(&Value::Bytes(decimal.try_into().unwrap()), inner, buffer),
                _ => panic!("invalid inner type for decimal: {:?}", inner),
            },
            _ => panic!("invalid type for decimal: {:?}", schema),
        },
        &Value::Duration(duration) => {
            let slice: [u8; 12] = duration.into();
            buffer.extend_from_slice(&slice);
        }
        Value::Uuid(uuid) => encode_bytes(&uuid.to_string(), buffer),
        Value::Bytes(bytes) => encode_bytes(bytes, buffer),
        Value::String(s) => match schema {
            SchemaType::String => encode_bytes(s, buffer),
            SchemaType::Enum(enum_) => {
                if let Some(index) = enum_.symbols().iter().position(|item| item == s) {
                    encode_int(index as i32, buffer);
                }
            }
            _ => (),
        },
        Value::Fixed(_, bytes) => buffer.extend(bytes),
        Value::Enum(i, _) => encode_int(*i, buffer),
        Value::Union(item) => {
            if let SchemaType::Union(union) = schema {
                // Find the schema that is matched here. Due to validation, this should always
                // return a value.
                let (idx, inner_schema) = union
                    .find_schema(item)
                    .expect("Invalid Union validation occurred");
                encode_long(idx as i64, buffer);
                encode_ref(&*item, inner_schema, buffer);
            }
        }
        Value::Array(items) => {
<<<<<<< HEAD
            if let SchemaType::Array(array) = schema {
=======
            if let Schema::Array(ref inner) = *schema {
>>>>>>> 2e24700c
                if !items.is_empty() {
                    encode_long(items.len() as i64, buffer);
                    for item in items.iter() {
                        encode_ref(item, array.items(), buffer);
                    }
                }
                buffer.push(0u8);
            }
        }
        Value::Map(items) => {
<<<<<<< HEAD
            if let SchemaType::Map(map) = schema {
=======
            if let Schema::Map(ref inner) = *schema {
>>>>>>> 2e24700c
                if !items.is_empty() {
                    encode_long(items.len() as i64, buffer);
                    for (key, value) in items {
                        encode_bytes(key, buffer);
                        encode_ref(value, map.items(), buffer);
                    }
                }
                buffer.push(0u8);
            }
        }
        Value::Record(fields) => {
            if let SchemaType::Record(record) = schema {
                for (i, &(_, ref value)) in fields.iter().enumerate() {
                    encode_ref(value, record.fields()[i].schema(), buffer);
                }
            }
        }
    }
}

pub fn encode_to_vec(value: &Value, schema: SchemaType) -> Vec<u8> {
    let mut buffer = Vec::new();
    encode(&value, schema, &mut buffer);
    buffer
}

#[cfg(test)]
mod tests {
    use super::*;
    use crate::Schema;
    use std::collections::HashMap;

    #[test]
    fn test_encode_empty_array() {
        let mut buf = Vec::new();
        let empty: Vec<Value> = Vec::new();
        let mut builder = Schema::builder();
        let root = builder.array().items(builder.int(), &mut builder).unwrap();
        let schema = builder.build(root).unwrap();

        encode(&Value::Array(empty), schema.root(), &mut buf);
        assert_eq!(vec![0u8], buf);
    }

    #[test]
    fn test_encode_empty_map() {
        let mut buf = Vec::new();
        let empty: HashMap<String, Value> = HashMap::new();
        let mut builder = Schema::builder();
        let root = builder.map().values(builder.int(), &mut builder).unwrap();
        let schema = builder.build(root).unwrap();

        encode(&Value::Map(empty), schema.root(), &mut buf);
        assert_eq!(vec![0u8], buf);
    }
}<|MERGE_RESOLUTION|>--- conflicted
+++ resolved
@@ -1,17 +1,13 @@
-<<<<<<< HEAD
-use std::mem::transmute;
 
 use crate::schema::SchemaType;
-use crate::types::Value;
-use crate::util::{zig_i32, zig_i64};
-=======
+// use crate::types::Value;
+// use crate::util::{zig_i32, zig_i64};
 use crate::{
     schema::Schema,
     types::Value,
     util::{zig_i32, zig_i64},
 };
 use std::convert::TryInto;
->>>>>>> 2e24700c
 
 /// Encode a `Value` into avro format.
 ///
@@ -100,11 +96,7 @@
             }
         }
         Value::Array(items) => {
-<<<<<<< HEAD
             if let SchemaType::Array(array) = schema {
-=======
-            if let Schema::Array(ref inner) = *schema {
->>>>>>> 2e24700c
                 if !items.is_empty() {
                     encode_long(items.len() as i64, buffer);
                     for item in items.iter() {
@@ -115,11 +107,7 @@
             }
         }
         Value::Map(items) => {
-<<<<<<< HEAD
             if let SchemaType::Map(map) = schema {
-=======
-            if let Schema::Map(ref inner) = *schema {
->>>>>>> 2e24700c
                 if !items.is_empty() {
                     encode_long(items.len() as i64, buffer);
                     for (key, value) in items {
