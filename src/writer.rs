//! Logic handling writing in Avro format at user level.
use crate::{
    encode::{encode, encode_ref, encode_to_vec},
    schema::Schema,
    ser::Serializer,
    types::Value,
    AvroResult, Codec, Error,
};
use rand::random;
use serde::Serialize;
<<<<<<< HEAD
use serde_json;

use crate::encode::{encode, encode_ref, encode_to_vec};
use crate::schema::{Schema, SchemaType};
use crate::ser::Serializer;
use crate::types::{ToAvro, Value};
use crate::Codec;

const SYNC_SIZE: usize = 16;
const SYNC_INTERVAL: usize = 1000 * SYNC_SIZE; // TODO: parametrize in Writer

const AVRO_OBJECT_HEADER: &[u8] = &[b'O', b'b', b'j', 1u8];
=======
use std::{collections::HashMap, io::Write};
>>>>>>> 2e24700c

const DEFAULT_BLOCK_SIZE: usize = 16000;
const AVRO_OBJECT_HEADER: &[u8] = b"Obj\x01";

/// Main interface for writing Avro formatted values.
#[derive(typed_builder::TypedBuilder)]
pub struct Writer<'a, W> {
    schema: &'a Schema,
    writer: W,
    #[builder(default = Codec::Null)]
    codec: Codec,
    #[builder(default = DEFAULT_BLOCK_SIZE)]
    block_size: usize,
    #[builder(default = Vec::with_capacity(block_size), setter(skip))]
    buffer: Vec<u8>,
    #[builder(default, setter(skip))]
    serializer: Serializer,
    #[builder(default = 0, setter(skip))]
    num_values: usize,
    #[builder(default = std::iter::repeat_with(random).take(16).collect(), setter(skip))]
    marker: Vec<u8>,
    #[builder(default = false, setter(skip))]
    has_header: bool,
}

impl<'a, W: Write> Writer<'a, W> {
    /// Creates a `Writer` given a `Schema` and something implementing the `io::Write` trait to write
    /// to.
    /// No compression `Codec` will be used.
    pub fn new(schema: &'a Schema, writer: W) -> Self {
        Self::builder().schema(schema).writer(writer).build()
    }

    /// Creates a `Writer` with a specific `Codec` given a `Schema` and something implementing the
    /// `io::Write` trait to write to.
    pub fn with_codec(schema: &'a Schema, writer: W, codec: Codec) -> Self {
        Self::builder()
            .schema(schema)
            .writer(writer)
            .codec(codec)
            .build()
    }

    /// Get a reference to the `Schema` associated to a `Writer`.
    pub fn schema(&self) -> &'a Schema {
        self.schema
    }

    /// Append a compatible value (implementing the `ToAvro` trait) to a `Writer`, also performing
    /// schema validation.
    ///
    /// Return the number of bytes written (it might be 0, see below).
    ///
    /// **NOTE** This function is not guaranteed to perform any actual write, since it relies on
    /// internal buffering for performance reasons. If you want to be sure the value has been
    /// written, then call [`flush`](struct.Writer.html#method.flush).
    pub fn append<T: Into<Value>>(&mut self, value: T) -> AvroResult<usize> {
        let n = if !self.has_header {
            let header = self.header()?;
            let n = self.append_bytes(header.as_ref())?;
            self.has_header = true;
            n
        } else {
            0
        };

<<<<<<< HEAD
        let avro = value.avro();
        write_value_ref(self.schema.root(), &avro, &mut self.buffer)?;
=======
        let avro = value.into();
        write_value_ref(self.schema, &avro, &mut self.buffer)?;
>>>>>>> 2e24700c

        self.num_values += 1;

        if self.buffer.len() >= self.block_size {
            return self.flush().map(|b| b + n);
        }

        Ok(n)
    }

    /// Append a compatible value to a `Writer`, also performing schema validation.
    ///
    /// Return the number of bytes written (it might be 0, see below).
    ///
    /// **NOTE** This function is not guaranteed to perform any actual write, since it relies on
    /// internal buffering for performance reasons. If you want to be sure the value has been
    /// written, then call [`flush`](struct.Writer.html#method.flush).
    pub fn append_value_ref(&mut self, value: &Value) -> AvroResult<usize> {
        let n = if !self.has_header {
            let header = self.header()?;
            let n = self.append_bytes(header.as_ref())?;
            self.has_header = true;
            n
        } else {
            0
        };

        write_value_ref(self.schema.root(), value, &mut self.buffer)?;

        self.num_values += 1;

        if self.buffer.len() >= self.block_size {
            return self.flush().map(|b| b + n);
        }

        Ok(n)
    }

    /// Append anything implementing the `Serialize` trait to a `Writer` for
    /// [`serde`](https://docs.serde.rs/serde/index.html) compatibility, also performing schema
    /// validation.
    ///
    /// Return the number of bytes written.
    ///
    /// **NOTE** This function is not guaranteed to perform any actual write, since it relies on
    /// internal buffering for performance reasons. If you want to be sure the value has been
    /// written, then call [`flush`](struct.Writer.html#method.flush).
    pub fn append_ser<S: Serialize>(&mut self, value: S) -> AvroResult<usize> {
        let avro_value = value.serialize(&mut self.serializer)?;
        self.append(avro_value)
    }

    /// Extend a `Writer` with an `Iterator` of compatible values (implementing the `ToAvro`
    /// trait), also performing schema validation.
    ///
    /// Return the number of bytes written.
    ///
    /// **NOTE** This function forces the written data to be flushed (an implicit
    /// call to [`flush`](struct.Writer.html#method.flush) is performed).
    pub fn extend<I, T: Into<Value>>(&mut self, values: I) -> AvroResult<usize>
    where
        I: IntoIterator<Item = T>,
    {
        /*
        https://github.com/rust-lang/rfcs/issues/811 :(
        let mut stream = values
            .filter_map(|value| value.serialize(&mut self.serializer).ok())
            .map(|value| value.encode(self.schema))
            .collect::<Option<Vec<_>>>()
            .ok_or_else(|| err_msg("value does not match given schema"))?
            .into_iter()
            .fold(Vec::new(), |mut acc, stream| {
                num_values += 1;
                acc.extend(stream); acc
            });
        */

        let mut num_bytes = 0;
        for value in values {
            num_bytes += self.append(value)?;
        }
        num_bytes += self.flush()?;

        Ok(num_bytes)
    }

    /// Extend a `Writer` with an `Iterator` of anything implementing the `Serialize` trait for
    /// [`serde`](https://docs.serde.rs/serde/index.html) compatibility, also performing schema
    /// validation.
    ///
    /// Return the number of bytes written.
    ///
    /// **NOTE** This function forces the written data to be flushed (an implicit
    /// call to [`flush`](struct.Writer.html#method.flush) is performed).
    pub fn extend_ser<I, T: Serialize>(&mut self, values: I) -> AvroResult<usize>
    where
        I: IntoIterator<Item = T>,
    {
        /*
        https://github.com/rust-lang/rfcs/issues/811 :(
        let mut stream = values
            .filter_map(|value| value.serialize(&mut self.serializer).ok())
            .map(|value| value.encode(self.schema))
            .collect::<Option<Vec<_>>>()
            .ok_or_else(|| err_msg("value does not match given schema"))?
            .into_iter()
            .fold(Vec::new(), |mut acc, stream| {
                num_values += 1;
                acc.extend(stream); acc
            });
        */

        let mut num_bytes = 0;
        for value in values {
            num_bytes += self.append_ser(value)?;
        }
        num_bytes += self.flush()?;

        Ok(num_bytes)
    }

    /// Extend a `Writer` by appending each `Value` from a slice, while also performing schema
    /// validation on each value appended.
    ///
    /// Return the number of bytes written.
    ///
    /// **NOTE** This function forces the written data to be flushed (an implicit
    /// call to [`flush`](struct.Writer.html#method.flush) is performed).
    pub fn extend_from_slice(&mut self, values: &[Value]) -> AvroResult<usize> {
        let mut num_bytes = 0;
        for value in values {
            num_bytes += self.append_value_ref(value)?;
        }
        num_bytes += self.flush()?;

        Ok(num_bytes)
    }

    /// Flush the content appended to a `Writer`. Call this function to make sure all the content
    /// has been written before releasing the `Writer`.
    ///
    /// Return the number of bytes written.
    pub fn flush(&mut self) -> AvroResult<usize> {
        if self.num_values == 0 {
            return Ok(0);
        }

        self.codec.compress(&mut self.buffer)?;

        let num_values = self.num_values;
        let stream_len = self.buffer.len();

<<<<<<< HEAD
        let num_bytes = self.append_raw(&num_values.avro(), SchemaType::Long)?
            + self.append_raw(&stream_len.avro(), SchemaType::Long)?
            + self.writer.write(self.buffer.as_ref())?
=======
        let num_bytes = self.append_raw(&num_values.into(), &Schema::Long)?
            + self.append_raw(&stream_len.into(), &Schema::Long)?
            + self
                .writer
                .write(self.buffer.as_ref())
                .map_err(Error::WriteBytes)?
>>>>>>> 2e24700c
            + self.append_marker()?;

        self.buffer.clear();
        self.num_values = 0;

        Ok(num_bytes)
    }

    /// Return what the `Writer` is writing to, consuming the `Writer` itself.
    ///
    /// **NOTE** This function forces the written data to be flushed (an implicit
    /// call to [`flush`](struct.Writer.html#method.flush) is performed).
    pub fn into_inner(mut self) -> AvroResult<W> {
        self.flush()?;
        Ok(self.writer)
    }

    /// Generate and append synchronization marker to the payload.
    fn append_marker(&mut self) -> AvroResult<usize> {
        // using .writer.write directly to avoid mutable borrow of self
        // with ref borrowing of self.marker
        self.writer.write(&self.marker).map_err(Error::WriteMarker)
    }

    /// Append a raw Avro Value to the payload avoiding to encode it again.
<<<<<<< HEAD
    fn append_raw(&mut self, value: &Value, schema: SchemaType) -> Result<usize, Error> {
=======
    fn append_raw(&mut self, value: &Value, schema: &Schema) -> AvroResult<usize> {
>>>>>>> 2e24700c
        self.append_bytes(encode_to_vec(&value, schema).as_ref())
    }

    /// Append pure bytes to the payload.
    fn append_bytes(&mut self, bytes: &[u8]) -> AvroResult<usize> {
        self.writer.write(bytes).map_err(Error::WriteBytes)
    }

    /// Create an Avro header based on schema, codec and sync marker.
    fn header(&self) -> Result<Vec<u8>, Error> {
        let schema_bytes = serde_json::to_string(self.schema)
            .map_err(Error::ConvertJsonToString)?
            .into_bytes();

        let mut metadata = HashMap::with_capacity(2);
        metadata.insert("avro.schema", Value::Bytes(schema_bytes));
        metadata.insert("avro.codec", self.codec.into());

        let header_schema = Schema::meta_schema();

        let mut header = Vec::new();
        header.extend_from_slice(AVRO_OBJECT_HEADER);
<<<<<<< HEAD
        encode(&metadata.avro(), header_schema.root(), &mut header);
=======
        encode(
            &metadata.into(),
            &Schema::Map(Box::new(Schema::Bytes)),
            &mut header,
        );
>>>>>>> 2e24700c
        header.extend_from_slice(&self.marker);

        Ok(header)
    }
}

/// Encode a compatible value (implementing the `ToAvro` trait) into Avro format, also performing
/// schema validation.
///
/// This is an internal function which gets the bytes buffer where to write as parameter instead of
/// creating a new one like `to_avro_datum`.
fn write_avro_datum<T: Into<Value>>(
    schema: &Schema,
    value: T,
    buffer: &mut Vec<u8>,
) -> Result<(), Error> {
<<<<<<< HEAD
    let avro = value.avro();
    if !avro.validate(schema.root()) {
        return Err(ValidationError::new("value does not match schema").into());
=======
    let avro = value.into();
    if !avro.validate(schema) {
        return Err(Error::Validation);
>>>>>>> 2e24700c
    }
    encode(&avro, schema.root(), buffer);
    Ok(())
}

<<<<<<< HEAD
fn write_value_ref(schema: SchemaType, value: &Value, buffer: &mut Vec<u8>) -> Result<(), Error> {
=======
fn write_value_ref(schema: &Schema, value: &Value, buffer: &mut Vec<u8>) -> AvroResult<()> {
>>>>>>> 2e24700c
    if !value.validate(schema) {
        return Err(Error::Validation);
    }
    encode_ref(value, schema, buffer);
    Ok(())
}

/// Encode a compatible value (implementing the `ToAvro` trait) into Avro format, also
/// performing schema validation.
///
/// **NOTE** This function has a quite small niche of usage and does NOT generate headers and sync
/// markers; use [`Writer`](struct.Writer.html) to be fully Avro-compatible if you don't know what
/// you are doing, instead.
pub fn to_avro_datum<T: Into<Value>>(schema: &Schema, value: T) -> AvroResult<Vec<u8>> {
    let mut buffer = Vec::new();
    write_avro_datum(schema, value, &mut buffer)?;
    Ok(buffer)
}

#[cfg(test)]
mod tests {
    use super::*;
    use crate::{
        decimal::Decimal,
        duration::{Days, Duration, Millis, Months},
        schema::Name,
        types::Record,
        util::zig_i64,
    };
    use serde::{Deserialize, Serialize};

    const AVRO_OBJECT_HEADER_LEN: usize = AVRO_OBJECT_HEADER.len();

    const SCHEMA: &str = r#"
    {
      "type": "record",
      "name": "test",
      "fields": [
        {
          "name": "a",
          "type": "long",
          "default": 42
        },
        {
          "name": "b",
          "type": "string"
        }
      ]
    }
    "#;
    const UNION_SCHEMA: &str = r#"["null", "long"]"#;

    #[test]
    fn test_to_avro_datum() {
        let schema = Schema::parse_str(SCHEMA).unwrap();
        let mut record = Record::new(&schema).unwrap();
        record.put("a", 27i64);
        record.put("b", "foo");

        let mut expected = Vec::new();
        zig_i64(27, &mut expected);
        zig_i64(3, &mut expected);
        expected.extend(vec![b'f', b'o', b'o'].into_iter());

        assert_eq!(to_avro_datum(&schema, record).unwrap(), expected);
    }

    #[test]
    fn test_union_not_null() {
        let schema = Schema::parse_str(UNION_SCHEMA).unwrap();
        let union = Value::Union(Box::new(Value::Long(3)));

        let mut expected = Vec::new();
        zig_i64(1, &mut expected);
        zig_i64(3, &mut expected);

        assert_eq!(to_avro_datum(&schema, union).unwrap(), expected);
    }

    #[test]
    fn test_union_null() {
        let schema = Schema::parse_str(UNION_SCHEMA).unwrap();
        let union = Value::Union(Box::new(Value::Null));

        let mut expected = Vec::new();
        zig_i64(0, &mut expected);

        assert_eq!(to_avro_datum(&schema, union).unwrap(), expected);
    }

    type TestResult<T> = Result<T, Box<dyn std::error::Error>>;

    fn logical_type_test<T: Into<Value> + Clone>(
        schema_str: &'static str,

        expected_schema: &Schema,
        value: Value,

        raw_schema: &Schema,
        raw_value: T,
    ) -> TestResult<()> {
        let schema = Schema::parse_str(schema_str)?;
        assert_eq!(&schema, expected_schema);
        // The serialized format should be the same as the schema.
        let ser = to_avro_datum(&schema, value.clone())?;
        let raw_ser = to_avro_datum(&raw_schema, raw_value)?;
        assert_eq!(ser, raw_ser);

        // Should deserialize from the schema into the logical type.
        let mut r = ser.as_slice();
        let de = crate::from_avro_datum(&schema, &mut r, None).unwrap();
        assert_eq!(de, value);
        Ok(())
    }

    #[test]
    fn date() -> TestResult<()> {
        logical_type_test(
            r#"{"type": "int", "logicalType": "date"}"#,
            &Schema::Date,
            Value::Date(1_i32),
            &Schema::Int,
            1_i32,
        )
    }

    #[test]
    fn time_millis() -> TestResult<()> {
        logical_type_test(
            r#"{"type": "int", "logicalType": "time-millis"}"#,
            &Schema::TimeMillis,
            Value::TimeMillis(1_i32),
            &Schema::Int,
            1_i32,
        )
    }

    #[test]
    fn time_micros() -> TestResult<()> {
        logical_type_test(
            r#"{"type": "long", "logicalType": "time-micros"}"#,
            &Schema::TimeMicros,
            Value::TimeMicros(1_i64),
            &Schema::Long,
            1_i64,
        )
    }

    #[test]
    fn timestamp_millis() -> TestResult<()> {
        logical_type_test(
            r#"{"type": "long", "logicalType": "timestamp-millis"}"#,
            &Schema::TimestampMillis,
            Value::TimestampMillis(1_i64),
            &Schema::Long,
            1_i64,
        )
    }

    #[test]
    fn timestamp_micros() -> TestResult<()> {
        logical_type_test(
            r#"{"type": "long", "logicalType": "timestamp-micros"}"#,
            &Schema::TimestampMicros,
            Value::TimestampMicros(1_i64),
            &Schema::Long,
            1_i64,
        )
    }

    #[test]
    fn decimal_fixed() -> TestResult<()> {
        let size = 30;
        let inner = Schema::Fixed {
            name: Name::new("decimal"),
            size,
        };
        let value = vec![0u8; size];
        logical_type_test(
            r#"{"type": {"type": "fixed", "size": 30, "name": "decimal"}, "logicalType": "decimal", "precision": 20, "scale": 5}"#,
            &Schema::Decimal {
                precision: 20,
                scale: 5,
                inner: Box::new(inner.clone()),
            },
            Value::Decimal(Decimal::from(value.clone())),
            &inner,
            Value::Fixed(size, value),
        )
    }

    #[test]
    fn decimal_bytes() -> TestResult<()> {
        let inner = Schema::Bytes;
        let value = vec![0u8; 10];
        logical_type_test(
            r#"{"type": "bytes", "logicalType": "decimal", "precision": 4, "scale": 3}"#,
            &Schema::Decimal {
                precision: 4,
                scale: 3,
                inner: Box::new(inner.clone()),
            },
            Value::Decimal(Decimal::from(value.clone())),
            &inner,
            value,
        )
    }

    #[test]
    fn duration() -> TestResult<()> {
        let inner = Schema::Fixed {
            name: Name::new("duration"),
            size: 12,
        };
        let value = Value::Duration(Duration::new(
            Months::new(256),
            Days::new(512),
            Millis::new(1024),
        ));
        logical_type_test(
            r#"{"type": {"type": "fixed", "name": "duration", "size": 12}, "logicalType": "duration"}"#,
            &Schema::Duration,
            value,
            &inner,
            Value::Fixed(12, vec![0, 1, 0, 0, 0, 2, 0, 0, 0, 4, 0, 0]),
        )
    }

    #[test]
    fn test_writer_append() {
        let schema = Schema::parse_str(SCHEMA).unwrap();
        let mut writer = Writer::new(&schema, Vec::new());

        let mut record = Record::new(&schema).unwrap();
        record.put("a", 27i64);
        record.put("b", "foo");

        let n1 = writer.append(record.clone()).unwrap();
        let n2 = writer.append(record.clone()).unwrap();
        let n3 = writer.flush().unwrap();
        let result = writer.into_inner().unwrap();

        assert_eq!(n1 + n2 + n3, result.len());

        let mut data = Vec::new();
        zig_i64(27, &mut data);
        zig_i64(3, &mut data);
        data.extend(b"foo");
        data.extend(data.clone());

        // starts with magic
        assert_eq!(&result[..AVRO_OBJECT_HEADER_LEN], AVRO_OBJECT_HEADER);
        // ends with data and sync marker
        let last_data_byte = result.len() - 16;
        assert_eq!(
            &result[last_data_byte - data.len()..last_data_byte],
            data.as_slice()
        );
    }

    #[test]
    fn test_writer_extend() {
        let schema = Schema::parse_str(SCHEMA).unwrap();
        let mut writer = Writer::new(&schema, Vec::new());

        let mut record = Record::new(&schema).unwrap();
        record.put("a", 27i64);
        record.put("b", "foo");
        let record_copy = record.clone();
        let records = vec![record, record_copy];

        let n1 = writer.extend(records.into_iter()).unwrap();
        let n2 = writer.flush().unwrap();
        let result = writer.into_inner().unwrap();

        assert_eq!(n1 + n2, result.len());

        let mut data = Vec::new();
        zig_i64(27, &mut data);
        zig_i64(3, &mut data);
        data.extend(b"foo");
        data.extend(data.clone());

        // starts with magic
        assert_eq!(&result[..AVRO_OBJECT_HEADER_LEN], AVRO_OBJECT_HEADER);
        // ends with data and sync marker
        let last_data_byte = result.len() - 16;
        assert_eq!(
            &result[last_data_byte - data.len()..last_data_byte],
            data.as_slice()
        );
    }

    #[derive(Debug, Clone, Deserialize, Serialize)]
    struct TestSerdeSerialize {
        a: i64,
        b: String,
    }

    #[test]
    fn test_writer_append_ser() {
        let schema = Schema::parse_str(SCHEMA).unwrap();
        let mut writer = Writer::new(&schema, Vec::new());

        let record = TestSerdeSerialize {
            a: 27,
            b: "foo".to_owned(),
        };

        let n1 = writer.append_ser(record).unwrap();
        let n2 = writer.flush().unwrap();
        let result = writer.into_inner().unwrap();

        assert_eq!(n1 + n2, result.len());

        let mut data = Vec::new();
        zig_i64(27, &mut data);
        zig_i64(3, &mut data);
        data.extend(b"foo");

        // starts with magic
        assert_eq!(&result[..AVRO_OBJECT_HEADER_LEN], AVRO_OBJECT_HEADER);
        // ends with data and sync marker
        let last_data_byte = result.len() - 16;
        assert_eq!(
            &result[last_data_byte - data.len()..last_data_byte],
            data.as_slice()
        );
    }

    #[test]
    fn test_writer_extend_ser() {
        let schema = Schema::parse_str(SCHEMA).unwrap();
        let mut writer = Writer::new(&schema, Vec::new());

        let record = TestSerdeSerialize {
            a: 27,
            b: "foo".to_owned(),
        };
        let record_copy = record.clone();
        let records = vec![record, record_copy];

        let n1 = writer.extend_ser(records.into_iter()).unwrap();
        let n2 = writer.flush().unwrap();
        let result = writer.into_inner().unwrap();

        assert_eq!(n1 + n2, result.len());

        let mut data = Vec::new();
        zig_i64(27, &mut data);
        zig_i64(3, &mut data);
        data.extend(b"foo");
        data.extend(data.clone());

        // starts with magic
        assert_eq!(&result[..AVRO_OBJECT_HEADER_LEN], AVRO_OBJECT_HEADER);
        // ends with data and sync marker
        let last_data_byte = result.len() - 16;
        assert_eq!(
            &result[last_data_byte - data.len()..last_data_byte],
            data.as_slice()
        );
    }

    fn make_writer_with_codec(schema: &Schema) -> Writer<'_, Vec<u8>> {
        Writer::with_codec(schema, Vec::new(), Codec::Deflate)
    }

    fn make_writer_with_builder(schema: &Schema) -> Writer<'_, Vec<u8>> {
        Writer::builder()
            .writer(Vec::new())
            .schema(schema)
            .codec(Codec::Deflate)
            .block_size(100)
            .build()
    }

    fn check_writer(mut writer: Writer<'_, Vec<u8>>, schema: &Schema) {
        let mut record = Record::new(schema).unwrap();
        record.put("a", 27i64);
        record.put("b", "foo");

        let n1 = writer.append(record.clone()).unwrap();
        let n2 = writer.append(record.clone()).unwrap();
        let n3 = writer.flush().unwrap();
        let result = writer.into_inner().unwrap();

        assert_eq!(n1 + n2 + n3, result.len());

        let mut data = Vec::new();
        zig_i64(27, &mut data);
        zig_i64(3, &mut data);
        data.extend(b"foo");
        data.extend(data.clone());
        Codec::Deflate.compress(&mut data).unwrap();

        // starts with magic
        assert_eq!(&result[..AVRO_OBJECT_HEADER_LEN], AVRO_OBJECT_HEADER);
        // ends with data and sync marker
        let last_data_byte = result.len() - 16;
        assert_eq!(
            &result[last_data_byte - data.len()..last_data_byte],
            data.as_slice()
        );
    }

    #[test]
    fn test_writer_with_codec() {
        let schema = Schema::parse_str(SCHEMA).unwrap();
        let writer = make_writer_with_codec(&schema);
        check_writer(writer, &schema);
    }

    #[test]
    fn test_writer_with_builder() {
        let schema = Schema::parse_str(SCHEMA).unwrap();
        let writer = make_writer_with_builder(&schema);
        check_writer(writer, &schema);
    }

    #[test]
    fn test_logical_writer() {
        const LOGICAL_TYPE_SCHEMA: &str = r#"
        {
          "type": "record",
          "name": "logical_type_test",
          "fields": [
            {
              "name": "a",
              "type": [
                "null",
                {
                  "type": "long",
                  "logicalType": "timestamp-micros"
                }
              ]
            }
          ]
        }
        "#;
        let codec = Codec::Deflate;
        let schema = Schema::parse_str(LOGICAL_TYPE_SCHEMA).unwrap();
        let mut writer = Writer::builder()
            .schema(&schema)
            .codec(codec)
            .writer(Vec::new())
            .build();

        let mut record1 = Record::new(&schema).unwrap();
        record1.put(
            "a",
            Value::Union(Box::new(Value::TimestampMicros(1234_i64))),
        );

        let mut record2 = Record::new(&schema).unwrap();
        record2.put("a", Value::Union(Box::new(Value::Null)));

        let n1 = writer.append(record1).unwrap();
        let n2 = writer.append(record2).unwrap();
        let n3 = writer.flush().unwrap();
        let result = writer.into_inner().unwrap();

        assert_eq!(n1 + n2 + n3, result.len());

        let mut data = Vec::new();
        // byte indicating not null
        zig_i64(1, &mut data);
        zig_i64(1234, &mut data);

        // byte indicating null
        zig_i64(0, &mut data);
        codec.compress(&mut data).unwrap();

        // starts with magic
        assert_eq!(&result[..AVRO_OBJECT_HEADER_LEN], AVRO_OBJECT_HEADER);
        // ends with data and sync marker
        let last_data_byte = result.len() - 16;
        assert_eq!(
            &result[last_data_byte - data.len()..last_data_byte],
            data.as_slice()
        );
    }
}<|MERGE_RESOLUTION|>--- conflicted
+++ resolved
@@ -1,30 +1,19 @@
 //! Logic handling writing in Avro format at user level.
 use crate::{
     encode::{encode, encode_ref, encode_to_vec},
-    schema::Schema,
+    schema::{Schema, SchemaType},
     ser::Serializer,
     types::Value,
     AvroResult, Codec, Error,
 };
 use rand::random;
 use serde::Serialize;
-<<<<<<< HEAD
+use std::{collections::HashMap, io::Write};
 use serde_json;
 
-use crate::encode::{encode, encode_ref, encode_to_vec};
-use crate::schema::{Schema, SchemaType};
-use crate::ser::Serializer;
-use crate::types::{ToAvro, Value};
-use crate::Codec;
 
 const SYNC_SIZE: usize = 16;
 const SYNC_INTERVAL: usize = 1000 * SYNC_SIZE; // TODO: parametrize in Writer
-
-const AVRO_OBJECT_HEADER: &[u8] = &[b'O', b'b', b'j', 1u8];
-=======
-use std::{collections::HashMap, io::Write};
->>>>>>> 2e24700c
-
 const DEFAULT_BLOCK_SIZE: usize = 16000;
 const AVRO_OBJECT_HEADER: &[u8] = b"Obj\x01";
 
@@ -90,13 +79,8 @@
             0
         };
 
-<<<<<<< HEAD
-        let avro = value.avro();
+        let avro = value.into();
         write_value_ref(self.schema.root(), &avro, &mut self.buffer)?;
-=======
-        let avro = value.into();
-        write_value_ref(self.schema, &avro, &mut self.buffer)?;
->>>>>>> 2e24700c
 
         self.num_values += 1;
 
@@ -249,18 +233,12 @@
         let num_values = self.num_values;
         let stream_len = self.buffer.len();
 
-<<<<<<< HEAD
-        let num_bytes = self.append_raw(&num_values.avro(), SchemaType::Long)?
-            + self.append_raw(&stream_len.avro(), SchemaType::Long)?
-            + self.writer.write(self.buffer.as_ref())?
-=======
-        let num_bytes = self.append_raw(&num_values.into(), &Schema::Long)?
-            + self.append_raw(&stream_len.into(), &Schema::Long)?
+        let num_bytes = self.append_raw(&num_values.into(), SchemaType::Long)?
+            + self.append_raw(&stream_len.into(), SchemaType::Long)?
             + self
                 .writer
                 .write(self.buffer.as_ref())
                 .map_err(Error::WriteBytes)?
->>>>>>> 2e24700c
             + self.append_marker()?;
 
         self.buffer.clear();
@@ -286,11 +264,7 @@
     }
 
     /// Append a raw Avro Value to the payload avoiding to encode it again.
-<<<<<<< HEAD
-    fn append_raw(&mut self, value: &Value, schema: SchemaType) -> Result<usize, Error> {
-=======
-    fn append_raw(&mut self, value: &Value, schema: &Schema) -> AvroResult<usize> {
->>>>>>> 2e24700c
+    fn append_raw(&mut self, value: &Value, schema: SchemaType) -> AvroResult<usize> {
         self.append_bytes(encode_to_vec(&value, schema).as_ref())
     }
 
@@ -313,15 +287,7 @@
 
         let mut header = Vec::new();
         header.extend_from_slice(AVRO_OBJECT_HEADER);
-<<<<<<< HEAD
-        encode(&metadata.avro(), header_schema.root(), &mut header);
-=======
-        encode(
-            &metadata.into(),
-            &Schema::Map(Box::new(Schema::Bytes)),
-            &mut header,
-        );
->>>>>>> 2e24700c
+        encode(&metadata.into(), header_schema.root(), &mut header);
         header.extend_from_slice(&self.marker);
 
         Ok(header)
@@ -338,25 +304,15 @@
     value: T,
     buffer: &mut Vec<u8>,
 ) -> Result<(), Error> {
-<<<<<<< HEAD
-    let avro = value.avro();
+    let avro = value.into();
     if !avro.validate(schema.root()) {
-        return Err(ValidationError::new("value does not match schema").into());
-=======
-    let avro = value.into();
-    if !avro.validate(schema) {
         return Err(Error::Validation);
->>>>>>> 2e24700c
     }
     encode(&avro, schema.root(), buffer);
     Ok(())
 }
 
-<<<<<<< HEAD
-fn write_value_ref(schema: SchemaType, value: &Value, buffer: &mut Vec<u8>) -> Result<(), Error> {
-=======
-fn write_value_ref(schema: &Schema, value: &Value, buffer: &mut Vec<u8>) -> AvroResult<()> {
->>>>>>> 2e24700c
+fn write_value_ref(schema: SchemaType, value: &Value, buffer: &mut Vec<u8>) -> AvroResult<()> {
     if !value.validate(schema) {
         return Err(Error::Validation);
     }
